import pandas as pd
import numpy as np
import xgboost as xgb
from sklearn.metrics import r2_score, mean_squared_error
import matplotlib.pyplot as plt
import seaborn as sns
from datetime import datetime, timedelta
<<<<<<< HEAD
import sys
import os

sys.path.append(os.path.abspath(os.path.join(os.path.dirname(__file__), '..')))

from feature_engineering.feature_engineering import (
    create_temporal_features,
    create_lag_features,
    create_activity_features,
    create_communication_features,
    create_app_usage_features,
    create_circumplex_features,
    pivot_long_to_wide
)
=======
>>>>>>> 512a023f

def smape(y_true, y_pred):
    """Symmetric Mean Absolute Percentage Error"""
    return 100 * np.mean(np.abs(y_pred - y_true) / ((np.abs(y_true) + np.abs(y_pred)) / 2))

def wmape(y_true, y_pred):
    """Weighted Mean Absolute Percentage Error"""
    return np.sum(np.abs(y_true - y_pred)) / np.sum(np.abs(y_true)) * 100



def evaluate_predictions(y_true, y_pred, title="Model Performance"):
    """Calculate and display multiple performance metrics"""
    metrics = {
        'R²': r2_score(y_true, y_pred),
        'MSE': mean_squared_error(y_true, y_pred),
        'MAE': np.mean(np.abs(y_true - y_pred)),
        'RMSE': np.sqrt(mean_squared_error(y_true, y_pred)),
        'SMAPE': smape(y_true, y_pred),
        'WMAPE': wmape(y_true, y_pred)
    }
    
    print(f"\n{title}:")
    for metric, value in metrics.items():
        print(f"{metric}: {value:.4f}")
    
    return metrics

def plot_results(y_true, y_pred, dates, title="Predictions vs Actual"):
    """Create visualization of predictions"""
    plt.figure(figsize=(15, 10))
    
    # Scatter plot
    plt.subplot(2, 1, 1)
    plt.scatter(y_true, y_pred, alpha=0.5)
    plt.plot([y_true.min(), y_true.max()], [y_true.min(), y_true.max()], 'r--')
    plt.xlabel("Actual Mood")
    plt.ylabel("Predicted Mood")
    plt.title(f"{title} - Scatter Plot")
    
    # Time series plot
    plt.subplot(2, 1, 2)
    plt.plot(dates, y_true, label='Actual', alpha=0.7)
    plt.plot(dates, y_pred, label='Predicted', alpha=0.7)
    plt.xlabel("Date")
    plt.ylabel("Mood")
    plt.title(f"{title} - Time Series")
    plt.legend()
    
    plt.tight_layout()
    plt.savefig(f'data_analysis/plots/modeling/{title.lower().replace(" ", "_")}.png')
    plt.close()

def main():
    # Load data
    print("Loading data...")
<<<<<<< HEAD
    df = pd.read_csv('data/dataset_mood_smartphone_cleaned.csv')
    df['time'] = pd.to_datetime(df['time'], format='mixed')
=======
    features = pd.read_csv('data/mood_prediction_features.csv')
    features['time'] = pd.to_datetime(features['time'], format='mixed')
    
    # Filter for rows where we have mood recordings
    print("\nInitial shape:", features.shape)
    features = features.dropna(subset=['mood'])
    print("Shape after filtering for mood recordings:", features.shape)
    
    # Check data
    print("\nMood recording statistics:")
    print(features['mood'].describe())
>>>>>>> 512a023f
    
    # Check feature NaN percentages
    print("\nFeature NaN percentages:")
    nan_percentages = features.isna().mean() * 100
    print(nan_percentages.sort_values(ascending=False).head())
    
    # Prepare train/val/test splits
    train_end = pd.to_datetime('2014-05-08')
    val_end = pd.to_datetime('2014-05-23')
    
    # Add buffer days between splits to ensure independence
    buffer_days = 7  # One week buffer
    
    # Split features with buffer
    train_mask = features['time'] <= (train_end - pd.Timedelta(days=buffer_days))
    val_mask = (features['time'] > (train_end + pd.Timedelta(days=buffer_days))) & \
               (features['time'] <= (val_end - pd.Timedelta(days=buffer_days)))
    test_mask = features['time'] > (val_end + pd.Timedelta(days=buffer_days))
    
    # Drop buffer periods
    features = features[train_mask | val_mask | test_mask].copy()
    
    # Handle categorical variables
    features = pd.get_dummies(features, columns=['time_of_day'])
    
    # Get feature columns (exclude id, time, and target)
    feature_cols = features.columns.difference(['id', 'time', 'mood'])
    
    # Fill missing values
    for col in feature_cols:
        if features[col].dtype in [np.float64, np.int64]:
            features[col] = features[col].fillna(features[col].mean())
        else:
            features[col] = features[col].fillna(0)
    
    # Split data
    X_train = features[train_mask][feature_cols]
    y_train = features[train_mask]['mood']
    X_val = features[val_mask][feature_cols]
    y_val = features[val_mask]['mood']
    X_test = features[test_mask][feature_cols]
    y_test = features[test_mask]['mood']
    
    # Train model with better parameters
    print("Training model...")
    model = xgb.XGBRegressor(
        n_estimators=200,
        learning_rate=0.05,
        max_depth=4,
        min_child_weight=2,
        subsample=0.8,
        colsample_bytree=0.8,
        gamma=1,
        objective='reg:squarederror',
        random_state=42
    )
    
    # Train with early stopping
    eval_set = [(X_val, y_val)]
    model.fit(
        X_train, y_train,
        eval_set=eval_set,
        verbose=False
    )
    
    # Make predictions
    y_train_pred = model.predict(X_train)
    y_val_pred = model.predict(X_val)
    y_test_pred = model.predict(X_test)
    
    # Evaluate performance
    train_metrics = evaluate_predictions(y_train, y_train_pred, "Training Performance")
    val_metrics = evaluate_predictions(y_val, y_val_pred, "Validation Performance")
    test_metrics = evaluate_predictions(y_test, y_test_pred, "Test Performance")
    
    # Create visualizations
    plot_results(y_train, y_train_pred, features[train_mask]['time'], "Training Results")
    plot_results(y_val, y_val_pred, features[val_mask]['time'], "Validation Results")
    plot_results(y_test, y_test_pred, features[test_mask]['time'], "Test Results")
    
    # Feature importance
    feature_importance = pd.DataFrame({
        'feature': feature_cols,
        'importance': model.feature_importances_
    })
    feature_importance = feature_importance.sort_values('importance', ascending=False)
    
    plt.figure(figsize=(12, 8))
    sns.barplot(data=feature_importance.head(20), x='importance', y='feature')
    plt.title("Top 20 Feature Importance")
    plt.tight_layout()
    plt.savefig('data_analysis/plots/modeling/feature_importance_full.png')
    plt.close()
    
    print("\nTop 20 Features:")
    print(feature_importance.head(20))
    
    # Save model
    model.save_model('models/xgboost_full.model')
    print("\nModel saved to 'xgboost_full.model'")

if __name__ == "__main__":
    main()<|MERGE_RESOLUTION|>--- conflicted
+++ resolved
@@ -5,23 +5,6 @@
 import matplotlib.pyplot as plt
 import seaborn as sns
 from datetime import datetime, timedelta
-<<<<<<< HEAD
-import sys
-import os
-
-sys.path.append(os.path.abspath(os.path.join(os.path.dirname(__file__), '..')))
-
-from feature_engineering.feature_engineering import (
-    create_temporal_features,
-    create_lag_features,
-    create_activity_features,
-    create_communication_features,
-    create_app_usage_features,
-    create_circumplex_features,
-    pivot_long_to_wide
-)
-=======
->>>>>>> 512a023f
 
 def smape(y_true, y_pred):
     """Symmetric Mean Absolute Percentage Error"""
@@ -78,10 +61,6 @@
 def main():
     # Load data
     print("Loading data...")
-<<<<<<< HEAD
-    df = pd.read_csv('data/dataset_mood_smartphone_cleaned.csv')
-    df['time'] = pd.to_datetime(df['time'], format='mixed')
-=======
     features = pd.read_csv('data/mood_prediction_features.csv')
     features['time'] = pd.to_datetime(features['time'], format='mixed')
     
@@ -93,7 +72,6 @@
     # Check data
     print("\nMood recording statistics:")
     print(features['mood'].describe())
->>>>>>> 512a023f
     
     # Check feature NaN percentages
     print("\nFeature NaN percentages:")
